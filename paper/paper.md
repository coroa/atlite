--- conflicted
+++ resolved
@@ -60,17 +60,9 @@
 # Basic Concept
 
 
-<<<<<<< HEAD
 The starting point of most `atlite` functionalities  is the `atlite.Cutout` class. It serves as a container for a spatio-temporal subset of one or more weather datasets. As illustrated in Figure \ref{fig:cutout}, a typical workflow consists of three steps: Cutout creation, Cutout preparation and Cutout conversion. 
 
 ![Typical working steps with `atlite`. \label{fig:cutout}](figures/workflow.png)
-=======
-The starting point of most atlite functionalities  is the `atlite.Cutout` class. It serves as a container for a spatio-temporal subset of one or more weather datasets. As illustrated below, a typical workflow consists of three steps: Cutout creation, Cutout preparation and Cutout conversion.
-
-![Typical working steps with `atlite`.](figures/workflow.png)
->>>>>>> f2762a67
-
-
 
 
 ## Cutout Creation and Preparation
@@ -158,15 +150,9 @@
 # Related Research 
 <!-- FABIAN NEUMANN -->
 
-<<<<<<< HEAD
 So far, `atlite` is used by several research projects and groups. The [PyPSA-EUR workflow](https://github.com/PyPSA/pypsa-eur) [@horsch_pypsa-eur_2018] is an open model dataset of the European power system which exploits the full potential of `atlite`  including Cutout preparation and conversion to wind, solar and hydro reservoir time-series with restricted land-use availabilities. The sector-coupled extension [PyPSA-EUR-sec](https://github.com/PyPSA/pypsa-eur-sec) presented in [@brown_synergies_2018] calculates heat-demand profiles as well as heat pump coefficients. The [Euro Calliope](https://github.com/calliope-project/euro-calliope) studied in [@trondle_trade-offs_2020] calculates hydro reservoir time-series with `atlite`. 
 
 
-=======
-atlite is used b several research projects and groups.
-
-Its main application is in [PyPSA-EUR](https://pypsa-eur.readthedocs.io/en/latest/) [@PyPSAEur] an open-source model of the European power system.
->>>>>>> f2762a67
 
 
 # Availability
