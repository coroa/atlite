--- conflicted
+++ resolved
@@ -41,7 +41,7 @@
         if isinstance(shapes, pd.Series) and index is None:
             index = shapes.index
 
-        matrix = compute_indicatormatrix(cutout.grid_cells(), shapes, cutout.projection, shapes_proj)
+        matrix = cutout.indicatormatrix(shapes, shapes_proj)
 
     if matrix is not None:
         matrix = sp.sparse.csr_matrix(matrix)
@@ -97,7 +97,6 @@
 
     return constant + heat_demand
 
-
 def heat_demand(cutout, **params):
     return cutout.convert_and_aggregate(convert_func=convert_heat_demand, **params)
 
@@ -128,11 +127,8 @@
         params['V'] = turbineconfig['V']
         params['POW'] = turbineconfig['POW']
         params['hub_height'] = turbineconfig['HUB_HEIGHT']
-<<<<<<< HEAD
+
     return cutout.convert_and_aggregate(convert_func=convert_wind, **params)
-=======
-    return cutout.convert_and_aggregate(convert_func=convert_wind,
-                                        matrix=matrix, index=index, **params)
 
 ## hydro
 
@@ -140,7 +136,5 @@
     runoff = ds['runoff'] * ds['height']
     return runoff
 
-def runoff(cutout, matrix=None, index=None, **params):
-    return cutout.convert_and_aggregate(convert_func=convert_runoff,
-                                       matrix=matrix, index=index, **params)
->>>>>>> 3b8eb281
+def runoff(cutout, **params):
+    return cutout.convert_and_aggregate(convert_func=convert_runoff, **params)