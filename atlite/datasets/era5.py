# -*- coding: utf-8 -*-

# SPDX-FileCopyrightText: 2016 - 2023 The Atlite Authors
#
# SPDX-License-Identifier: MIT
"""
Module for downloading and curating data from ECMWFs ERA5 dataset (via CDS).

For further reference see
https://confluence.ecmwf.int/display/CKB/ERA5%3A+data+documentation
"""

import logging
import os
import warnings
import weakref
from tempfile import mkstemp

import cdsapi
import numpy as np
import pandas as pd
import xarray as xr
<<<<<<< HEAD
from dask.array import arctan2, sqrt
=======
from dask import compute, delayed
>>>>>>> fec43a47
from numpy import atleast_1d

from atlite.gis import maybe_swap_spatial_dims
from atlite.pv.solar_position import SolarPosition

# Null context for running a with statements wihout any context
try:
    from contextlib import nullcontext
except ImportError:
    # for Python verions < 3.7:
    import contextlib

    @contextlib.contextmanager
    def nullcontext():
        yield


logger = logging.getLogger(__name__)

# Model and CRS Settings
crs = 4326

features = {
    "height": ["height"],
    "wind": ["wnd100m", "wnd_azimuth", "roughness"],
    "influx": [
        "influx_toa",
        "influx_direct",
        "influx_diffuse",
        "albedo",
        "solar_altitude",
        "solar_azimuth",
    ],
    "temperature": ["temperature", "soil temperature", "dewpoint temperature"],
    "runoff": ["runoff"],
}

static_features = {"height"}


def _add_height(ds):
    """
    Convert geopotential 'z' to geopotential height following [1].

    References
    ----------
    [1] ERA5: surface elevation and orography, retrieved: 10.02.2019
    https://confluence.ecmwf.int/display/CKB/ERA5%3A+surface+elevation+and+orography
    """
    g0 = 9.80665
    z = ds["z"]
    if "time" in z.coords:
        z = z.isel(time=0, drop=True)
    ds["height"] = z / g0
    ds = ds.drop_vars("z")
    return ds


def _rename_and_clean_coords(ds, add_lon_lat=True):
    """
    Rename 'longitude' and 'latitude' columns to 'x' and 'y' and fix roundings.

    Optionally (add_lon_lat, default:True) preserves latitude and
    longitude columns as 'lat' and 'lon'.
    """
    ds = ds.rename({"longitude": "x", "latitude": "y"})
    if "valid_time" in ds.sizes:
        ds = ds.rename({"valid_time": "time"}).unify_chunks()
    # round coords since cds coords are float32 which would lead to mismatches
    ds = ds.assign_coords(
        x=np.round(ds.x.astype(float), 5), y=np.round(ds.y.astype(float), 5)
    )
    ds = maybe_swap_spatial_dims(ds)
    if add_lon_lat:
        ds = ds.assign_coords(lon=ds.coords["x"], lat=ds.coords["y"])

    # Combine ERA5 and ERA5T data into a single dimension.
    # See https://github.com/PyPSA/atlite/issues/190
    if "expver" in ds.coords:
        unique_expver = np.unique(ds["expver"].values)
        if len(unique_expver) > 1:
            expver_dim = xr.DataArray(
                unique_expver, dims=["expver"], coords={"expver": unique_expver}
            )
            ds = (
                ds.assign_coords({"expver_dim": expver_dim})
                .drop_vars("expver")
                .rename({"expver_dim": "expver"})
                .set_index(expver="expver")
            )
            for var in ds.data_vars:
                ds[var] = ds[var].expand_dims("expver")
            # expver=1 is ERA5 data, expver=5 is ERA5T data This combines both
            # by filling in NaNs from ERA5 data with values from ERA5T.
            ds = ds.sel(expver="0001").combine_first(ds.sel(expver="0005"))
    ds = ds.drop_vars(["expver", "number"], errors="ignore")

    return ds


def get_data_wind(retrieval_params):
    """
    Get wind data for given retrieval parameters.
    """
    ds = retrieve_data(
        variable=[
            "100m_u_component_of_wind",
            "100m_v_component_of_wind",
            "forecast_surface_roughness",
        ],
        **retrieval_params,
    )
    ds = _rename_and_clean_coords(ds)

    ds["wnd100m"] = sqrt(ds["u100"] ** 2 + ds["v100"] ** 2).assign_attrs(
        units=ds["u100"].attrs["units"], long_name="100 metre wind speed"
    )
    # span the whole circle: 0 is north, π/2 is east, -π is south, 3π/2 is west
    azimuth = arctan2(ds["u100"], ds["v100"])
    ds["wnd_azimuth"] = azimuth.where(azimuth >= 0, azimuth + 2 * np.pi)
    ds = ds.drop_vars(["u100", "v100"])
    ds = ds.rename({"fsr": "roughness"})

    return ds


def sanitize_wind(ds):
    """
    Sanitize retrieved wind data.
    """
    ds["roughness"] = ds["roughness"].where(ds["roughness"] >= 0.0, 2e-4)
    return ds


def get_data_influx(retrieval_params):
    """
    Get influx data for given retrieval parameters.
    """
    ds = retrieve_data(
        variable=[
            "surface_net_solar_radiation",
            "surface_solar_radiation_downwards",
            "toa_incident_solar_radiation",
            "total_sky_direct_solar_radiation_at_surface",
        ],
        **retrieval_params,
    )

    ds = _rename_and_clean_coords(ds)

    ds = ds.rename({"fdir": "influx_direct", "tisr": "influx_toa"})
    ds["albedo"] = (
        ((ds["ssrd"] - ds["ssr"]) / ds["ssrd"].where(ds["ssrd"] != 0))
        .fillna(0.0)
        .assign_attrs(units="(0 - 1)", long_name="Albedo")
    )
    ds["influx_diffuse"] = (ds["ssrd"] - ds["influx_direct"]).assign_attrs(
        units="J m**-2", long_name="Surface diffuse solar radiation downwards"
    )
    ds = ds.drop_vars(["ssrd", "ssr"])

    # Convert from energy to power J m**-2 -> W m**-2 and clip negative fluxes
    for a in ("influx_direct", "influx_diffuse", "influx_toa"):
        ds[a] = ds[a] / (60.0 * 60.0)
        ds[a].attrs["units"] = "W m**-2"

    # ERA5 variables are mean values for previous hour, i.e. 13:01 to 14:00 are labelled as "14:00"
    # account by calculating the SolarPosition for the center of the interval for aggregation happens
    # see https://github.com/PyPSA/atlite/issues/158
    # Do not show DeprecationWarning from new SolarPosition calculation (#199)
    with warnings.catch_warnings():
        warnings.simplefilter("ignore", DeprecationWarning)
        time_shift = pd.to_timedelta("-30 minutes")
        sp = SolarPosition(ds, time_shift=time_shift)
    sp = sp.rename({v: f"solar_{v}" for v in sp.data_vars})

    ds = xr.merge([ds, sp])

    return ds


def sanitize_influx(ds):
    """
    Sanitize retrieved influx data.
    """
    for a in ("influx_direct", "influx_diffuse", "influx_toa"):
        ds[a] = ds[a].clip(min=0.0)
    return ds


def get_data_temperature(retrieval_params):
    """
    Get wind temperature for given retrieval parameters.
    """
    ds = retrieve_data(
        variable=[
            "2m_temperature",
            "soil_temperature_level_4",
            "2m_dewpoint_temperature",
        ],
        **retrieval_params,
    )

    ds = _rename_and_clean_coords(ds)
    ds = ds.rename(
        {
            "t2m": "temperature",
            "stl4": "soil temperature",
            "d2m": "dewpoint temperature",
        }
    )

    return ds


def get_data_runoff(retrieval_params):
    """
    Get runoff data for given retrieval parameters.
    """
    ds = retrieve_data(variable=["runoff"], **retrieval_params)

    ds = _rename_and_clean_coords(ds)
    ds = ds.rename({"ro": "runoff"})

    return ds


def sanitize_runoff(ds):
    """
    Sanitize retrieved runoff data.
    """
    ds["runoff"] = ds["runoff"].clip(min=0.0)
    return ds


def get_data_height(retrieval_params):
    """
    Get height data for given retrieval parameters.
    """
    ds = retrieve_data(variable="geopotential", **retrieval_params)

    ds = _rename_and_clean_coords(ds)
    ds = _add_height(ds)

    return ds


def _area(coords):
    # North, West, South, East. Default: global
    x0, x1 = coords["x"].min().item(), coords["x"].max().item()
    y0, y1 = coords["y"].min().item(), coords["y"].max().item()
    return [y1, x0, y0, x1]


def retrieval_times(coords, static=False, monthly_requests=False):
    """
    Get list of retrieval cdsapi arguments for time dimension in coordinates.

    If static is False, this function creates a query for each month and year
    in the time axis in coords. This ensures not running into size query limits
    of the cdsapi even with very (spatially) large cutouts.
    If static is True, the function return only one set of parameters
    for the very first time point.

    Parameters
    ----------
    coords : atlite.Cutout.coords
    static : bool, optional
    monthly_requests : bool, optional
        If True, the data is requested on a monthly basis. This is useful for
        large cutouts, where the data is requested in smaller chunks. The
        default is False

    Returns
    -------
    list of dicts witht retrieval arguments
    """
    time = coords["time"].to_index()
    if static:
        return {
            "year": str(time[0].year),
            "month": str(time[0].month),
            "day": str(time[0].day),
            "time": time[0].strftime("%H:00"),
        }

    # Prepare request for all months and years
    times = []
    for year in time.year.unique():
        t = time[time.year == year]
        if monthly_requests:
            for month in t.month.unique():
                query = {
                    "year": str(year),
                    "month": str(month),
                    "day": list(t[t.month == month].day.unique()),
                    "time": ["%02d:00" % h for h in t[t.month == month].hour.unique()],
                }
                times.append(query)
        else:
            query = {
                "year": str(year),
                "month": list(t.month.unique()),
                "day": list(t.day.unique()),
                "time": ["%02d:00" % h for h in t.hour.unique()],
            }
            times.append(query)
    return times


def noisy_unlink(path):
    """
    Delete file at given path.
    """
    logger.debug(f"Deleting file {path}")
    try:
        os.unlink(path)
    except PermissionError:
        logger.error(f"Unable to delete file {path}, as it is still in use.")


def retrieve_data(product, chunks=None, tmpdir=None, lock=None, **updates):
    """
    Download data like ERA5 from the Climate Data Store (CDS).

    If you want to track the state of your request go to
    https://cds-beta.climate.copernicus.eu/requests?tab=all
    """
    request = {"product_type": "reanalysis", "format": "netcdf"}
    request.update(updates)

    assert {"year", "month", "variable"}.issubset(
        request
    ), "Need to specify at least 'variable', 'year' and 'month'"

    client = cdsapi.Client(
        info_callback=logger.debug, debug=logging.DEBUG >= logging.root.level
    )
    result = client.retrieve(product, request)

    if lock is None:
        lock = nullcontext()

    with lock:
        fd, target = mkstemp(suffix=".nc", dir=tmpdir)
        os.close(fd)

        # Inform user about data being downloaded as "* variable (year-month)"
        timestr = f"{request['year']}-{request['month']}"
        variables = atleast_1d(request["variable"])
        varstr = "\n\t".join([f"{v} ({timestr})" for v in variables])
        logger.info(f"CDS: Downloading variables\n\t{varstr}\n")
        result.download(target)

    ds = xr.open_dataset(target, chunks=chunks or {})
    if tmpdir is None:
        logger.debug(f"Adding finalizer for {target}")
        weakref.finalize(ds._file_obj._manager, noisy_unlink, target)

    # Remove default encoding we get from CDSAPI, which can lead to NaN values after loading with subsequent
    # saving due to how xarray handles netcdf compression (only float encoded as short int seem affected)
    # Fixes issue by keeping "float32" encoded as "float32" instead of internally saving as "short int", see:
    # https://stackoverflow.com/questions/75755441/why-does-saving-to-netcdf-without-encoding-change-some-values-to-nan
    # and hopefully fixed soon (could then remove), see https://github.com/pydata/xarray/issues/7691
    for v in ds.data_vars:
        if ds[v].encoding["dtype"] == "int16":
            ds[v].encoding.clear()

    return ds


def get_data(
    cutout,
    feature,
    tmpdir,
    lock=None,
    monthly_requests=False,
    concurrent_requests=False,
    **creation_parameters,
):
    """
    Retrieve data from ECMWFs ERA5 dataset (via CDS).

    This front-end function downloads data for a specific feature and formats
    it to match the given Cutout.

    Parameters
    ----------
    cutout : atlite.Cutout
    feature : str
        Name of the feature data to retrieve. Must be in
        `atlite.datasets.era5.features`
    tmpdir : str/Path
        Directory where the temporary netcdf files are stored.
    monthly_requests : bool, optional
        If True, the data is requested on a monthly basis in ERA5. This is useful for
        large cutouts, where the data is requested in smaller chunks. The
        default is False
    concurrent_requests : bool, optional
        If True, the monthly data requests are posted concurrently.
        Only has an effect if `monthly_requests` is True.
    **creation_parameters :
        Additional keyword arguments. The only effective argument is 'sanitize'
        (default True) which sets sanitization of the data on or off.

    Returns
    -------
    xarray.Dataset
        Dataset of dask arrays of the retrieved variables.
    """
    coords = cutout.coords

    sanitize = creation_parameters.get("sanitize", True)

    retrieval_params = {
        "product": "reanalysis-era5-single-levels",
        "area": _area(coords),
        "chunks": cutout.chunks,
        "grid": [cutout.dx, cutout.dy],
        "tmpdir": tmpdir,
        "lock": lock,
    }

    func = globals().get(f"get_data_{feature}")
    sanitize_func = globals().get(f"sanitize_{feature}")

    logger.info(f"Requesting data for feature {feature}...")

    def retrieve_once(time):
        ds = func({**retrieval_params, **time})
        if sanitize and sanitize_func is not None:
            ds = sanitize_func(ds)
        return ds

    if feature in static_features:
        return retrieve_once(retrieval_times(coords, static=True)).squeeze()

    time_chunks = retrieval_times(coords, monthly_requests=monthly_requests)
    if concurrent_requests:
        delayed_datasets = [delayed(retrieve_once)(chunk) for chunk in time_chunks]
        datasets = compute(*delayed_datasets)
    else:
        datasets = map(retrieve_once, time_chunks)

    return xr.concat(datasets, dim="time").sel(time=coords["time"])<|MERGE_RESOLUTION|>--- conflicted
+++ resolved
@@ -20,11 +20,8 @@
 import numpy as np
 import pandas as pd
 import xarray as xr
-<<<<<<< HEAD
 from dask.array import arctan2, sqrt
-=======
 from dask import compute, delayed
->>>>>>> fec43a47
 from numpy import atleast_1d
 
 from atlite.gis import maybe_swap_spatial_dims
