--- conflicted
+++ resolved
@@ -314,25 +314,16 @@
 
     sanitize = creation_parameters.get("sanitize", True)
 
-<<<<<<< HEAD
     product_1950 = 'reanalysis-era5-single-levels-preliminary-back-extension'
     product_1979 = 'reanalysis-era5-single-levels'
 
-    retrieval_params = {'area': _area(coords),
-                        'chunks': cutout.chunks,
-                        'grid': [cutout.dx, cutout.dy],
-                        'tmpdir': tmpdir,
-                        'lock': lock}
-=======
     retrieval_params = {
-        "product": "reanalysis-era5-single-levels",
         "area": _area(coords),
         "chunks": cutout.chunks,
         "grid": [cutout.dx, cutout.dy],
         "tmpdir": tmpdir,
         "lock": lock,
     }
->>>>>>> ea264e60
 
     func = globals().get(f"get_data_{feature}")
     sanitize_func = globals().get(f"sanitize_{feature}")
