--- conflicted
+++ resolved
@@ -66,21 +66,14 @@
     x = slice(*sorted([x.start, x.stop]))
     y = slice(*sorted([y.start, y.stop]))
 
-<<<<<<< HEAD
-    ds = xr.Dataset({'x': np.round(np.arange(-180, 180, dx), 9),
-                     'y': np.round(np.arange(-90, 90, dy), 9),
-                     'time': pd.date_range(start="1950", end="now", freq=dt)})
-    ds = ds.assign_coords(lon=ds.coords['x'], lat=ds.coords['y'])
-=======
     ds = xr.Dataset(
         {
             "x": np.round(np.arange(-180, 180, dx), 9),
             "y": np.round(np.arange(-90, 90, dy), 9),
-            "time": pd.date_range(start="1979", end="now", freq=dt),
+            "time": pd.date_range(start="1950", end="now", freq=dt),
         }
     )
     ds = ds.assign_coords(lon=ds.coords["x"], lat=ds.coords["y"])
->>>>>>> ea264e60
     ds = ds.sel(x=x, y=y, time=time)
     return ds
 
