# -*- coding: utf-8 -*-

# SPDX-FileCopyrightText: 2016-2020 The Atlite Authors
#
# SPDX-License-Identifier: GPL-3.0-or-later

"""
Functions for Geographic Information System.
"""

import numpy as np
import pandas as pd
import xarray as xr
import scipy as sp
import scipy.sparse
import geopandas as gpd
import rasterio as rio
import rasterio.warp
import multiprocessing as mp

from collections import OrderedDict
from pathlib import Path
from warnings import warn
from pyproj import CRS, Transformer
from shapely.ops import transform
from rasterio.warp import reproject, transform_bounds
from rasterio.mask import mask
from rasterio.features import geometry_mask
from scipy.ndimage.morphology import binary_dilation as dilation
from numpy import isin, empty
from shapely.strtree import STRtree
from tqdm import tqdm


import logging

logger = logging.getLogger(__name__)


def get_coords(x, y, time, dx=0.25, dy=0.25, dt="h", **kwargs):
    """
    Create an cutout coordinate system on the basis of slices and step sizes.

    Parameters
    ----------
    x : slice
        Numerical slices with lower and upper bound of the x dimension.
    y : slice
        Numerical slices with lower and upper bound of the y dimension.
    time : slice
        Slice with strings with lower and upper bound of the time dimension.
    dx : float, optional
        Step size of the x coordinate. The default is 0.25.
    dy : float, optional
        Step size of the y coordinate. The default is 0.25.
    dt : str, optional
        Frequency of the time coordinate. The default is 'h'. Valid are all
        pandas offset aliases.

    Returns
    -------
    ds : xarray.Dataset
        Dataset with x, y and time variables, representing the whole coordinate
        system.
    """
    x = slice(*sorted([x.start, x.stop]))
    y = slice(*sorted([y.start, y.stop]))

    ds = xr.Dataset(
        {
            "x": np.round(np.arange(-180, 180, dx), 9),
            "y": np.round(np.arange(-90, 90, dy), 9),
            "time": pd.date_range(start="1979", end="now", freq=dt),
        }
    )
    ds = ds.assign_coords(lon=ds.coords["x"], lat=ds.coords["y"])
    ds = ds.sel(x=x, y=y, time=time)
    return ds


def spdiag(v):
    """Create a sparse diagonal matrix from a 1-dimensional array."""
    N = len(v)
    inds = np.arange(N + 1, dtype=np.int32)
    return sp.sparse.csr_matrix((v, inds[:-1], inds), (N, N))


def reproject_shapes(shapes, crs1, crs2):
    """Project a collection of shapes from one crs to another."""
    transformer = Transformer.from_crs(crs1, crs2)

    def _reproject_shape(shape):
        return transform(transformer.transform, shape)

    if isinstance(shapes, pd.Series):
        return shapes.map(_reproject_shape)
    elif isinstance(shapes, dict):
        return OrderedDict((k, _reproject_shape(v)) for k, v in shapes.items())
    else:
        return list(map(_reproject_shape, shapes))


def reproject(shapes, p1, p2):
    """
    Project a collection of shapes from one crs to another.

    Deprecated since version 0.2.
    """
    warn("reproject has been renamed to reproject_shapes", DeprecationWarning)
    return reproject_shapes(shapes, p1, p2)


reproject.__doc__ = reproject_shapes.__doc__


def compute_indicatormatrix(orig, dest, orig_crs=4326, dest_crs=4326):
    """
    Compute the indicatormatrix.

    The indicatormatrix I[i,j] is a sparse representation of the ratio
    of the area in orig[j] lying in dest[i], where orig and dest are
    collections of polygons, i.e.

    A value of I[i,j] = 1 indicates that the shape orig[j] is fully
    contained in shape dest[j].

    Note that the polygons must be in the same crs.

    Parameters
    ----------
    orig : Collection of shapely polygons
    dest : Collection of shapely polygons

    Returns
    -------
    I : sp.sparse.lil_matrix
      Indicatormatrix
    """
    orig = orig.geometry if isinstance(orig, gpd.GeoDataFrame) else orig
    dest = dest.geometry if isinstance(dest, gpd.GeoDataFrame) else dest
    dest = reproject_shapes(dest, dest_crs, orig_crs)
    indicator = sp.sparse.lil_matrix((len(dest), len(orig)), dtype=float)
    tree = STRtree(orig)
    idx = dict((id(o), i) for i, o in enumerate(orig))

    for i, d in enumerate(dest):
        for o in tree.query(d):
            if o.intersects(d):
                j = idx[id(o)]
                area = d.intersection(o).area
                indicator[i, j] = area / o.area

    return indicator


class ExclusionContainer:
    """Container for exclusion objects and meta data."""

    def __init__(self, crs=3035, res=100):
        """Initialize a container for excluded areas.

        Parameters
        ----------
        crs : rasterio.CRS/proj.CRS/EPSG, optional
            Base crs of the raster collection. All rasters and geometries
            diverging from this crs will be converted to it.
            The default is 3035.
        res : float, optional
            Resolution of the base raster. All diverging rasters will be
            resampled using the gdal Resampling method 'nearest'.
            The default is 100.
        """
        self.rasters = []
        self.geometries = []
        self.crs = crs
        self.res = res

    def add_raster(
        self,
        raster,
        codes=None,
        buffer=0,
        invert=False,
        nodata=255,
        allow_no_overlap=False,
        crs=None,
    ):
        """
        Register a raster to the ExclusionContainer.

        Parameters
        ----------
        raster : str/rasterio.DatasetReader
            Raster or path to raster which to exclude.
        codes : int/list/function, optional
            Codes in the raster which to exclude. Can be a callable function
            which takes the mask (np.array) as argument and performs a
            elementwise condition (must not change the shape). The default is 1.
        buffer : int, optional
            Buffer around the excluded areas in units of ExclusionContainer.crs.
            Use this to create a buffer around the excluded/included area.
            The default is 0.
        invert : bool, optional
            Whether to exclude (False) or include (True) the specified areas
            of the raster. The default is False.
        allow_no_overlap:
            Allow that a raster and a shape (for which the raster will be used as
            a mask) do not overlap. In this case an array with only `nodata` is
            returned.
        crs : rasterio.CRS/EPSG
            CRS of the raster. Specify this if the raster has invalid crs.
        """
        d = dict(
            raster=raster,
            codes=codes,
            buffer=buffer,
            invert=invert,
            nodata=nodata,
            allow_no_overlap=allow_no_overlap,
            crs=crs,
        )
        self.rasters.append(d)

    def add_geometry(self, geometry, buffer=0, invert=False):
        """
        Register a collection of geometries to the ExclusionContainer.

        Parameters
        ----------
        geometry : str/path/geopandas.GeoDataFrame
            Path to geometries or geometries which to exclude.
        buffer : float, optional
            Buffer around the excluded areas in units of ExclusionContainer.crs.
            The default is 0.
        invert : bool, optional
            Whether to exclude (False) or include (True) the specified areas
            of the geometries. The default is False.
        """
        d = dict(geometry=geometry, buffer=buffer, invert=invert)
        self.geometries.append(d)

    def open_files(self):
        """Open rasters and load geometries."""
        for d in self.rasters:
            raster = d["raster"]
            if isinstance(raster, (str, Path)):
                raster = rio.open(raster)
            else:
                assert isinstance(raster, rio.DatasetReader)
            if not raster.crs.is_valid if raster.crs is not None else True:
                if d["crs"]:
                    raster._crs = CRS(d["crs"])
                else:
                    raise ValueError(
                        f"CRS of {raster} is invalid, please " "provide it."
                    )
            d["raster"] = raster

        for d in self.geometries:
            geometry = d["geometry"]
            if isinstance(geometry, (str, Path)):
                geometry = gpd.read_file(geometry)
            if isinstance(geometry, gpd.GeoDataFrame):
                geometry = geometry.geometry
            assert isinstance(geometry, gpd.GeoSeries)
            assert geometry.crs is not None
            geometry = geometry.to_crs(self.crs)
            if d.get("buffer", 0) and not d.get("_buffered", False):
                geometry = geometry.buffer(d["buffer"])
                d["_buffered"] = True
            d["geometry"] = geometry

    @property
    def all_closed(self):
        """Check whether all files in the raster container are closed."""
        return all(isinstance(d["raster"], (str, Path)) for d in self.rasters)

    @property
    def all_open(self):
        """Check whether all files in the raster container are open."""
        return all(isinstance(d["raster"], rio.DatasetReader) for d in self.rasters)

    def __repr__(self):
        return (
            f"Exclusion Container"
            f"\n registered rasters: {len(self.rasters)} "
            f"\n registered geometry collections: {len(self.geometries)}"
            f"\n CRS: {self.crs} - Resolution: {self.res}"
        )


def padded_transform_and_shape(bounds, res):
    """
    Get the (transform, shape) tuple of a raster with resolution `res` and
    bounds `bounds`.
    """
    left, bottom = [(b // res) * res for b in bounds[:2]]
    right, top = [(b // res + 1) * res for b in bounds[2:]]
    shape = int((top - bottom) / res), int((right - left) / res)
    return rio.Affine(res, 0, left, 0, -res, top), shape


def projected_mask(
    raster, geom, transform=None, shape=None, crs=None, allow_no_overlap=False, **kwargs
):
    """Load a mask and optionally project it to target resolution and shape."""
    nodata = kwargs.get("nodata", 255)
    kwargs.setdefault("indexes", 1)
    if geom.crs != raster.crs:
        geom = geom.to_crs(raster.crs)

    if allow_no_overlap:
        try:
            masked, transform_ = mask(raster, geom, crop=True, **kwargs)
        except ValueError:
            res = raster.res[0]
            transform_, shape = padded_transform_and_shape(geom.total_bounds, res)
            masked = np.full(shape, nodata)
    else:
        masked, transform_ = mask(raster, geom, crop=True, **kwargs)

    if transform is None or (transform_ == transform and shape == masked.shape):
        return masked, transform_

    assert shape is not None and crs is not None
    return rio.warp.reproject(
        masked,
        empty(shape),
        src_crs=raster.crs,
        dst_crs=crs,
        src_transform=transform_,
        dst_transform=transform,
        dst_nodata=nodata,
    )


def pad_extent(src, src_transform, dst_transform, src_crs, dst_crs, **kwargs):
    """
    Pad the extent of `src` by an equivalent of one cell of the target raster.

    This ensures that the array is large enough to not be treated as nodata in
    all cells of the destination raster. If src.ndim > 2, the function expects
    the last two dimensions to be y,x.
    Additional keyword arguments are used in `np.pad()`.
    """
    if src.size == 0:
        return src, src_transform

    left, top, right, bottom = *(src_transform * (0, 0)), *(src_transform * (1, 1))
    covered = transform_bounds(src_crs, dst_crs, left, bottom, right, top)
    covered_res = min(abs(covered[2] - covered[0]), abs(covered[3] - covered[1]))
    pad = int(dst_transform[0] // covered_res * 1.1)

    kwargs.setdefault("mode", "constant")

    if src.ndim == 2:
        return rio.pad(src, src_transform, pad, **kwargs)

    npad = ((0, 0),) * (src.ndim - 2) + ((pad, pad), (pad, pad))
    padded = np.pad(src, npad, **kwargs)
    transform = list(src_transform)
    transform[2] -= pad * transform[0]
    transform[5] -= pad * transform[4]
    return padded, rio.Affine(*transform[:6])


def shape_availability(geometry, excluder):
    """
    Compute the eligible area in one or more geometries.

    Parameters
    ----------
    geometry : geopandas.Series
        Geometry of which the eligible area is computed. If the series contains
        more than one geometry, the eligble area of the combined geometries is
        computed.
    excluder : atlite.gis.ExclusionContainer
        Container of all meta data or objects which to exclude, i.e.
        rasters and geometries.

    Returns
    -------
    masked : np.array
        Mask whith eligible raster cells indicated by 1 and excluded cells by 0.
    transform : rasterion.Affine
        Affine transform of the mask.

    """
    exclusions = []
    if not excluder.all_open:
        excluder.open_files()
    assert geometry.crs == excluder.crs

    bounds = rio.features.bounds(geometry)
    transform, shape = padded_transform_and_shape(bounds, res=excluder.res)
    masked = geometry_mask(geometry, shape, transform).astype(int)
    exclusions.append(masked)

    # For the following: 0 is eligible, 1 in excluded
    raster = None
    for d in excluder.rasters:
        # allow reusing preloaded raster with different post-processing
        if raster != d["raster"]:
            raster = d["raster"]
            kwargs_keys = ["allow_no_overlap", "nodata"]
            kwargs = {k: v for k, v in d.items() if k in kwargs_keys}
            masked, transform = projected_mask(
                d["raster"], geometry, transform, shape, excluder.crs, **kwargs
            )
        if d["codes"]:
            if callable(d["codes"]):
                masked_ = d["codes"](masked)
            else:
                masked_ = isin(masked, d["codes"])
        else:
            masked_ = masked

        if d["invert"]:
            masked_ = ~(masked_).astype(bool)
        if d["buffer"]:
            iterations = int(d["buffer"] / excluder.res) + 1
            masked_ = dilation(masked_, iterations=iterations).astype(int)

        exclusions.append(masked_.astype(int))

    for d in excluder.geometries:
        masked = ~geometry_mask(d["geometry"], shape, transform, invert=d["invert"])
        exclusions.append(masked.astype(int))

    return (sum(exclusions) == 0).astype(float), transform


def shape_availability_reprojected(
    geometry, excluder, dst_transform, dst_crs, dst_shape
):
    """
    Compute and reproject the eligible area of one or more geometries.

    The function executes `shape_availability` and reprojects the calculated
    mask onto a new raster defined by (dst_transform, dst_crs, dst_shape).
    Before reprojecting, the function pads the mask such all non-nodata data
    points  are projected in full cells of the target raster. The ensures that
    all data within the mask are projected correclty (GDAL inherent 'problem').

    ----------
    geometry : geopandas.Series
        Geometry in which the eligible area is computed. If the series contains
        more than one geometry, the eligble area of the combined geometries is
        computed.
    excluder : atlite.gis.ExclusionContainer
        Container of all meta data or objects which to exclude, i.e.
        rasters and geometries.
    dst_transform : rasterio.Affine
        Transform of the target raster.
    dst_crs : rasterio.CRS/proj.CRS
        CRS of the target raster.
    dst_shape : tuple
        Shape of the target raster.

    masked : np.array
        Average share of available area per grid cell. 0 indicates excluded,
        1 is fully included.
    transform : rasterio.Affine
        Affine transform of the mask.

    """
    masked, transform = shape_availability(geometry, excluder)
    masked, transform = pad_extent(
        masked, transform, dst_transform, excluder.crs, dst_crs
    )
    return rio.warp.reproject(
        masked,
        empty(dst_shape),
        resampling=5,
        src_transform=transform,
        dst_transform=dst_transform,
        src_crs=excluder.crs,
        dst_crs=dst_crs,
    )


def _init_process(shapes_, excluder_, dst_transform_, dst_crs_, dst_shapes_):
    global shapes, excluder, dst_transform, dst_crs, dst_shapes
    shapes, excluder = shapes_, excluder_
    dst_transform, dst_crs, dst_shapes = dst_transform_, dst_crs_, dst_shapes_


def _process_func(i):
    args = (excluder, dst_transform, dst_crs, dst_shapes)
    return shape_availability_reprojected(shapes.loc[[i]], *args)[0]


def compute_availabilitymatrix(
    cutout, shapes, excluder, nprocesses=None, disable_progressbar=False
):
    """
    Compute the eligible share within cutout cells in the overlap with shapes.

    For parallel calculation (nprocesses not None) the excluder must not be
    initialized and all raster references must be strings. Otherwise processes
    are colliding when reading from one common rasterio.DatasetReader.

    Parameters
    ----------
    cutout : atlite.Cutout
        Cutout which the availability matrix is aligned to.
    shapes : geopandas.Series/geopandas.DataFrame
        Geometries for which the availabilities are calculated.
    excluder : atlite.gis.ExclusionContainer
        Container of all meta data or objects which to exclude, i.e.
        rasters and geometries.
    nprocesses : int, optional
        Number of processes to use for calculating the matrix. The paralle-
        lization can heavily boost the calculation speed. The default is None.
    disable_progressbar: bool, optional
        Disable the progressbar if nprocesses is not None. Then the `map`
        function instead of the `imap` function is used for the multiprocessing
        pool. This speeds up the calculation.

    Returns
    -------
    availabilities : xr.DataArray
        DataArray of shape (|shapes|, |y|, |x|) containing all the eligible
        share of cutout cell (x,y) in the overlap with shape i.

    Notes
    -----
    The rasterio (or GDAL) average downsampling returns different results
    dependent on how the target raster (the cutout raster) is spanned.
    Either it is spanned from the top left going downwards,
    e.g. Affine(0.25, 0, 0, 0, -0.25, 50), or starting in the
    lower left corner and going up, e.g. Affine(0.25, 0, 0, 0, 0.25, 50).
    Here we stick to the top down version which is why we use
    `cutout.transform_r` and flipping the y-axis in the end.

    """
    availability = []
    shapes = shapes.geometry if isinstance(shapes, gpd.GeoDataFrame) else shapes
    shapes = shapes.to_crs(excluder.crs)

    args = (excluder, cutout.transform_r, cutout.crs, cutout.shape)
    tqdm_kwargs = dict(
        ascii=False,
        unit=" gridcells",
        total=len(shapes),
        desc="Compute availability matrix",
    )
    if nprocesses is None:
        for i in tqdm(shapes.index, **tqdm_kwargs):
            _ = shape_availability_reprojected(shapes.loc[[i]], *args)[0]
            availability.append(_)
    else:
        assert excluder.all_closed, (
            "For parallelization all raster files " "in excluder must be closed"
        )
        kwargs = {
            "initializer": _init_process,
            "initargs": (shapes, *args),
            "maxtasksperchild": 20,
            "processes": nprocesses,
        }
        with mp.Pool(**kwargs) as pool:
            if disable_progressbar:
                availability = list(pool.map(_process_func, shapes.index))
            else:
                availability = list(
                    tqdm(pool.imap(_process_func, shapes.index), **tqdm_kwargs)
                )

<<<<<<< HEAD
    availability = np.stack(availability)[:, ::-1]  # flip axis, see Notes
    coords = [(shapes.index), ("y", cutout.data.y), ("x", cutout.data.x)]
=======


    availability = np.stack(availability)[:, ::-1] # flip axis, see Notes
    coords=[(shapes.index), ('y', cutout.data.y.data), ('x', cutout.data.x.data)]
>>>>>>> e46b5a44
    return xr.DataArray(availability, coords=coords)


def maybe_swap_spatial_dims(ds, namex="x", namey="y"):
    """Swap order of spatial dimensions according to atlite concention."""
    swaps = {}
    lx, rx = ds.indexes[namex][[0, -1]]
    ly, uy = ds.indexes[namey][[0, -1]]

    if lx > rx:
        swaps[namex] = slice(None, None, -1)
    if uy < ly:
        swaps[namey] = slice(None, None, -1)

    return ds.isel(**swaps) if swaps else ds


def _as_transform(x, y):
    lx, rx = x[[0, -1]]
    ly, uy = y[[0, -1]]

    dx = float(rx - lx) / float(len(x) - 1)
    dy = float(uy - ly) / float(len(y) - 1)

    return rio.Affine(dx, 0, lx - dx / 2, 0, dy, ly - dy / 2)


def regrid(ds, dimx, dimy, **kwargs):
    """
    Interpolate Dataset or DataArray `ds` to a new grid, using rasterio's
    reproject facility.

    See also: https://mapbox.github.io/rasterio/topics/resampling.html

    Parameters
    ----------
    ds : xr.Dataset|xr.DataArray
      N-dim data on a spatial grid
    dimx : pd.Index
      New x-coordinates in destination crs.
      dimx.name MUST refer to x-coord of ds.
    dimy : pd.Index
      New y-coordinates in destination crs.
      dimy.name MUST refer to y-coord of ds.
    **kwargs :
      Arguments passed to rio.wrap.reproject; of note:
      - resampling is one of gis.Resampling.{average,cubic,bilinear,nearest}
      - src_crs, dst_crs define the different crs (default: EPSG 4326, ie latlong)
    """
    namex = dimx.name
    namey = dimy.name

    ds = maybe_swap_spatial_dims(ds, namex, namey)

    src_transform = _as_transform(ds.indexes[namex], ds.indexes[namey])
    dst_transform = _as_transform(dimx, dimy)
    dst_shape = len(dimy), len(dimx)

    kwargs.update(dst_transform=dst_transform)
    kwargs.setdefault("src_crs", CRS.from_epsg(4326))
    kwargs.setdefault("dst_crs", CRS.from_epsg(4326))

    def _reproject(src, **kwargs):
        shape = src.shape[:-2] + dst_shape
        src, trans = pad_extent(
            src,
            src_transform,
            dst_transform,
            kwargs["src_crs"],
            kwargs["dst_crs"],
            mode="edge",
        )

        return rio.warp.reproject(src, empty(shape), src_transform=trans, **kwargs)[0]

    data_vars = ds.data_vars.values() if isinstance(ds, xr.Dataset) else (ds,)
    dtypes = {da.dtype for da in data_vars}
<<<<<<< HEAD
    assert len(dtypes) == 1, "regrid can only reproject datasets with homogeneous dtype"

    return (
        xr.apply_ufunc(
            _reproject,
            ds,
            input_core_dims=[[namey, namex]],
            output_core_dims=[["yout", "xout"]],
            output_dtypes=[dtypes.pop()],
            dask_gufunc_kwargs=dict(
                output_sizes={"yout": dst_shape[0], "xout": dst_shape[1]}
            ),
            dask="parallelized",
            kwargs=kwargs,
        )
        .rename({"yout": namey, "xout": namex})
        .assign_coords(
            **{
                namey: (namey, dimy, ds.coords[namey].attrs),
                namex: (namex, dimx, ds.coords[namex].attrs),
            }
        )
        .assign_attrs(**ds.attrs)
    )
=======
    assert len(dtypes) == 1, \
        "regrid can only reproject datasets with homogeneous dtype"

    return (xr.apply_ufunc(_reproject,
                           ds,
                           input_core_dims=[[namey, namex]],
                           output_core_dims=[['yout', 'xout']],
                           output_dtypes=[dtypes.pop()],
                           dask_gufunc_kwargs =
                               dict(output_sizes={'yout': dst_shape[0],
                                                  'xout': dst_shape[1]}),
                           dask='parallelized',
                           kwargs=kwargs)
            .rename({'yout': namey, 'xout': namex})
            .assign_coords(**{namey: (namey, dimy.data, ds.coords[namey].attrs),
                              namex: (namex, dimx.data, ds.coords[namex].attrs)})
            .assign_attrs(**ds.attrs))
>>>>>>> e46b5a44
<|MERGE_RESOLUTION|>--- conflicted
+++ resolved
@@ -567,15 +567,8 @@
                     tqdm(pool.imap(_process_func, shapes.index), **tqdm_kwargs)
                 )
 
-<<<<<<< HEAD
     availability = np.stack(availability)[:, ::-1]  # flip axis, see Notes
-    coords = [(shapes.index), ("y", cutout.data.y), ("x", cutout.data.x)]
-=======
-
-
-    availability = np.stack(availability)[:, ::-1] # flip axis, see Notes
-    coords=[(shapes.index), ('y', cutout.data.y.data), ('x', cutout.data.x.data)]
->>>>>>> e46b5a44
+    coords = [(shapes.index), ("y", cutout.data.y.data), ("x", cutout.data.x.data)]
     return xr.DataArray(availability, coords=coords)
 
 
@@ -653,7 +646,6 @@
 
     data_vars = ds.data_vars.values() if isinstance(ds, xr.Dataset) else (ds,)
     dtypes = {da.dtype for da in data_vars}
-<<<<<<< HEAD
     assert len(dtypes) == 1, "regrid can only reproject datasets with homogeneous dtype"
 
     return (
@@ -672,28 +664,9 @@
         .rename({"yout": namey, "xout": namex})
         .assign_coords(
             **{
-                namey: (namey, dimy, ds.coords[namey].attrs),
-                namex: (namex, dimx, ds.coords[namex].attrs),
+                namey: (namey, dimy.data, ds.coords[namey].attrs),
+                namex: (namex, dimx.data, ds.coords[namex].attrs),
             }
         )
         .assign_attrs(**ds.attrs)
-    )
-=======
-    assert len(dtypes) == 1, \
-        "regrid can only reproject datasets with homogeneous dtype"
-
-    return (xr.apply_ufunc(_reproject,
-                           ds,
-                           input_core_dims=[[namey, namex]],
-                           output_core_dims=[['yout', 'xout']],
-                           output_dtypes=[dtypes.pop()],
-                           dask_gufunc_kwargs =
-                               dict(output_sizes={'yout': dst_shape[0],
-                                                  'xout': dst_shape[1]}),
-                           dask='parallelized',
-                           kwargs=kwargs)
-            .rename({'yout': namey, 'xout': namex})
-            .assign_coords(**{namey: (namey, dimy.data, ds.coords[namey].attrs),
-                              namex: (namex, dimx.data, ds.coords[namex].attrs)})
-            .assign_attrs(**ds.attrs))
->>>>>>> e46b5a44
+    )